--- conflicted
+++ resolved
@@ -27,15 +27,17 @@
             )
             .await;
         let entity = server.add_entity(position, EntityType::Snowball, world);
-<<<<<<< HEAD
-        let snowball = ThrownItem::new(entity, &player.living_entity.entity);
+
+        let snowball = ThrownItemEntity::new(entity, &player.living_entity.entity);
         snowball.set_velocity_shooter_rot(&player.living_entity.entity, POWER, 1.0);
-=======
-        let snowball = ThrownItemEntity::new(entity, &player.living_entity.entity);
-        let yaw = player.living_entity.entity.yaw.load();
-        let pitch = player.living_entity.entity.pitch.load();
-        snowball.set_velocity_from(&player.living_entity.entity, pitch, yaw, 0.0, POWER, 1.0);
->>>>>>> 484009bb
+
+
+
+
+
+
+
+
         world.spawn_entity(Arc::new(snowball)).await;
     }
 }